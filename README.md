--- conflicted
+++ resolved
@@ -1,269 +1,145 @@
+# Procesor GeoJSON V2 - Fiber Optic Networks Manager
 
-# Procesor GeoJSON V2 – Fiber Optic Networks Manager
+> Sistem profesional de procesare documente pentru fișiere GeoJSON cu validare comprehensivă a datelor, detectare duplicat și generare rezultate centralizate pentru infrastructura de rețele de telecomunicații.
 
-> Sistem de procesare a fișierelor GeoJSON pentru infrastructura de rețele de fibră optică.  
-> Include validare a datelor, identificare de duplicate și generare de rezultate standardizate pentru gestionarea informațiilor geografice.
+## 🎯 Proiectul Fiber Optic Networks Manager
 
-<<<<<<< HEAD
 Acest sistem face parte din proiectul **Fiber Optic Networks Manager** - o soluție completă pentru managementul infrastructurii de rețele de fibră optică. Sistemul procesează datele geografice ale elementelor de rețea pentru a oferi o vizibilitate completă asupra infrastructurii de telecomunicații.
 
 ## 🔧 Ce Sunt Aceste Procesoare?
-=======
----
->>>>>>> c7d9fc82
 
-## 🗺️ Descriere generală
+Acest sistem conține **18 procesoare specializate** pentru procesarea automată a fișierelor GeoJSON din infrastructura de rețele de telecomunicații. Fiecare procesor gestionează un tip specific de elemente tehnice din rețelele de fibră optică:
 
-Proiectul **Fiber Optic Networks Manager** oferă un set de instrumente pentru procesarea datelor geografice asociate elementelor din rețelele de telecomunicații.  
-Acest modul gestionează fișierele GeoJSON care descriu infrastructura fizică (clădiri, stâlpi, fibre, zone de acoperire etc.), aplicând reguli de validare și filtrare automată.
+- **🏠 Case**: Clădiri rezidențiale cu cod FTTB și echipamente de acces
+- **📡 Camereta**: Cabine tehnice de distribuție cu observații și ID tabelă
+- **📦 Enclosure**: Închideri tehnice pentru echipamente cu ID și observații
+- **🌐 Hub**: Hub-uri de rețea cu nume și localitate pentru distribuție
+- **🏘️ Localitati**: Localități cu nume, comună și cod SIRUTA
+- **📶 Stalpi**: Stâlpi utilitari pentru suportul cablurilor cu material și tip
+- **🏢 Zona Hub**: Zone de acoperire hub cu statistici case și apartamente
+- **🔧 Zone Interventie**: Zone de intervenție cu localitate și zonă de acoperire
+- **🔌 Spliter**: Divizoare de semnal (splitere) cu tip și număr de porturi
+- **📡 Zona PON**: Zone Passive Optical Network cu identificatori
+- **📶 Zona Spliter**: Zone de distribuție cu ID zonă pentru splitere
+- **🌐 Fibra**: Fibre optice cu număr fire și localitate pentru conectivitate
+- **🏢 Scari**: Scări cu cod FTTB și articole pentru acces la clădiri
+- **📡 Zona PON RE FTTH1000**: Zone PON Realizate FTTH1000 pentru acces la 1Gbps
+- **🔍 Search Layers**: Sisteme de căutare FTTB, scări, camerete, închideri pentru identificare
 
-<<<<<<< HEAD
 > **Scopul**: Automatizarea procesării datelor geografice pentru infrastructura de rețele de fibră optică, cu validare automată, detectare duplicat și generare rezultate standardizate pentru managementul rețelelor de telecomunicații.
-=======
----
->>>>>>> c7d9fc82
 
-## 📦 Instalare rapidă
+## 🚀 Pornire Rapidă
 
 ```bash
-# Clonare repository
-git clone https://github.com/SavinRazvan/procesare-documente
-cd procesare-documente
+# Configurare mediu
+conda create -n .proc_doc python=3.11 -y
+conda activate .proc_doc
 
-# Creare și activare mediu virtual
-conda create -n proc_doc python=3.11 -y
-conda activate proc_doc
+# Navigare la proiect
+cd /home/razvansavin/Projects/procesare-documente
 
-# (Opțional) Instalare dependențe
-pip install -r requirements.txt
+# Procesare toate modelele
+python3 _process_all.py _input _output
 ```
 
+## 📋 Funcționalități
 
----
-
-⚙️ Componentele procesorului
-
-Sistemul include 18 procesoare dedicate, fiecare destinat unui tip specific de obiect din rețea.
-Fiecare procesor poate fi rulat independent sau coordonat printr-un procesor principal.
-
-Tip element	Descriere generală
-
-🏠 Case	Clădiri rezidențiale cu cod FTTB și echipamente asociate
-📡 Camereta	Punct tehnic de distribuție
-📦 Enclosure	Camere tehnice pentru echipamente
-🌐 Hub	Hub-uri de rețea cu informații despre localitate
-🏘️ Localitati	Localități, comune etc.
-📶 Stalpi	Stâlpi utilitari (tip, material)
-🏢 Zona Hub	Zone de acoperire pentru fiecare hub
-🔧 Zone Interventie	Zone de intervenție și acoperire
-🔌 Spliter	Splittere optice (tip, porturi)
-📡 Zona PON	Zone Passive Optical Network
-📶 Zona Spliter	Zone de distribuție pentru splittere
-🌐 Fibra	Tronsoane de fibră optică
-🏢 Scari	Accese la clădiri (FTTB)
-📡 Zona PON RE FTTH1000	Zone PON FTTH1000
-🔍 Search Layers	Layere pentru căutare (FTTB, scări, camerete, închideri)
-
-
-Scop: automatizarea procesării și validării datelor geografice din infrastructura de telecomunicații, cu rezultate centralizate și coerente.
-
-
----
-
-🚀 Pornire rapidă
-
-# Navigare în directorul proiectului
-cd /home/razvansavin/Projects/procesare-documente
-
-# Procesare completă
-python3 _process_all.py _input _output
-
-
-<<<<<<< HEAD
 - **18 Procesori Specializați**: Gestionează tipuri specifice de modele
 - **Procesor Principal**: Orchestrează toți procesorii specializați  
 - **Configurare prin JSON**: Definiții de modele bazate pe fișiere JSON
 - **Logging Profesional**: Gestionare comprehensivă a erorilor și monitorizare
 - **Fără Dependențe Externe**: Doar biblioteca standard Python
 - **Rezultate Centralizate**: Date procesate unificate
-=======
----
->>>>>>> c7d9fc82
 
-📋 Funcționalități principale
+## 📁 Structura Proiectului
 
-18 procesoare specializate pentru modele distincte
-
-Procesor principal pentru execuție unificată
-
-Configurare prin fișiere JSON pentru modele și setări
-
-Sistem de logging pentru monitorizare și depanare
-
-Fără dependențe externe (bazat pe biblioteca standard Python)
-
-Rezultate centralizate într-o structură uniformă
-
-
-
----
-
-📁 Structura proiectului
-
-```python
+```
 procesare-documente/
 ├── _input/                    # Fișiere GeoJSON sursă
-├── _output/                   # Rezultate procesate
-├── config/                    # Configurații generale
-│   ├── models.json
-│   └── settings.json
-├── src/                       # Cod sursă principal
-│   ├── core/
-│   └── utils/
-├── logs/                      # Fișiere log
+├── _output/                   # Fișiere rezultat procesare
+├── config/                    # Fișiere de configurare
+│   ├── models.json           # Configurația modelelor (18 modele)
+│   └── settings.json         # Setările de procesare
+├── src/                       # Motor de procesare principal
+│   ├── core/                  # Componente principale
+│   └── utils/                 # Utilitare sistem
+├── logs/                      # Fișiere log sistem
 ├── _process_all.py            # Procesor principal
-├── _[model].py                # Procesoare dedicate (18 fișiere)
-├── doc_input_headers.md       # Descriere câmpuri de intrare
-├── requirements.txt           # Dependențe
-├── TUTORIAL.md                # Ghid de utilizare
-└── README.md                  # Acest fișier
-
+├── _[model].py               # Procesori specializați (18 fișiere)
+├── doc_input_headers.md      # Documentație câmpuri
+├── requirements.txt           # Dependențe sistem
+├── TUTORIAL.md               # Ghid complet utilizator
+└── README.md                 # Acest fișier
 ```
 
-> Pentru detalii suplimentare despre funcționare și configurare, vezi TUTORIAL.md.
+> **Pentru o prezentare detaliată a arhitecturii, vezi [TUTORIAL.md](TUTORIAL.md)**
 
+## 📚 Documentație
 
+- **[TUTORIAL.md](TUTORIAL.md)** - Ghid complet utilizator cu instrucțiuni de configurare
+- **[doc_input_headers.md](doc_input_headers.md)** - Specificații câmpuri și referință tehnică
+- **[requirements.txt](requirements.txt)** - Informații despre dependențe
 
+## 🔧 Cerințe
 
----
+- **Python**: 3.11+
+- **Conda**: Pentru gestionarea mediului
+- **Fără Dependențe Externe**: Folosește doar biblioteca standard Python
 
-📚 Documentație
+## 📊 Modele Suportate
 
-<<<<<<< HEAD
 ### Main Layers (14)
 - `camereta`, `enclosure`, `hub`, `localitati`, `stalpi`
 - `zona_hub`, `zone_interventie`, `case`, `spliter`  
 - `zona_pon`, `zona_spliter`, `fibra`, `scari`
 - `zona_pon_re_ftth1000`
-=======
-TUTORIAL.md – Ghid de utilizare și configurare
->>>>>>> c7d9fc82
 
-doc_input_headers.md – Descriere câmpuri de intrare
+### Search Layers (4)
+- `fttb_search`, `scari_search`, `camereta_search`, `enclosure_search`
 
-requirements.txt – Dependențe și versiuni Python
+## 🎯 Exemple de Utilizare
 
-
-
----
-
-🔧 Cerințe de sistem
-
-Python 3.11+
-
-Conda pentru gestionarea mediului
-
-Fără pachete externe – folosește doar biblioteca standard Python
-
-
-
----
-
-🧩 Modele suportate
-
-Layere principale (14)
-
-camereta, enclosure, hub, localitati, stalpi,
-zona_hub, zone_interventie, case, spliter,
-zona_pon, zona_spliter, fibra, scari,
-zona_pon_re_ftth1000
-
-Layere de căutare (4)
-
-fttb_search, scari_search, camereta_search, enclosure_search
-
-
----
-
-💻 Exemple de utilizare
-
+```bash
 # Procesare modele specifice
 python3 _process_all.py _input _output --models camereta case
 
-# Procesare fără verificare duplicate
+# Procesare fără detectare duplicat
 python3 _process_all.py _input _output --no-duplicates
 
-# Rulare procesor individual
+# Procesor specializat
 python3 _camereta.py _input _output
+```
 
+## 📈 Performance
 
-<<<<<<< HEAD
 - **Lightweight**: Fără dependențe externe
 - **Fast**: Optimizat pentru seturi mari de date  
 - **Memory Efficient**: Procesare în flux
 - **Scalable**: Gestionează mii de entități
-=======
----
 
-⚙️ Performanță
-
-Fără dependențe externe
->>>>>>> c7d9fc82
-
-Optimizat pentru volume mari de date
-
-Procesare în flux pentru eficiență de memorie
-
-Scalabil pentru mii de entități
-
-
-
----
-
-🧪 Dezvoltare și testare
+## 🛠️ Dezvoltare
 
 ```bash
-# Testare procesor individual
+# Testare procesor specializat
 python3 _camereta.py _input _output
 
-# Testare orchestrare
+# Testare procesor principal
 python3 _process_all.py _input _output --models camereta
 
-# Afișare opțiuni disponibile
+# Verificare ajutor
 python3 _process_all.py --help
-
 ```
 
----
+## 📞 Support
 
-📞 Suport
-
-Pentru depanare sau întrebări:
-
-1. Consultă TUTORIAL.md pentru ghid complet
-
-
-2. Verifică doc_input_headers.md pentru câmpurile suportate
-
-
-3. Analizează mesajele din consolă și fișierele log
-
-
-4. Asigură-te că denumirile și formatele fișierelor sursă sunt corecte
-
-
-
-<<<<<<< HEAD
 Pentru probleme sau întrebări:
 
 1. Verifică [TUTORIAL.md](TUTORIAL.md) pentru instrucțiuni de utilizare și configurare
 2. Revizuiește [doc_input_headers.md](doc_input_headers.md) pentru specificații câmpuri  
 3. Verifică rezultatele consolei pentru mesaje de eroare
 4. Verifică formatele fișierelor sursă și denumirile
-=======
->>>>>>> c7d9fc82
 
 ---
 
-Autor: Savin Ionuț Răzvan
-Versiune: 2025.10.05+**Autor**: Savin Ionut Razvan  
+**Versiune**: 2025.10.05